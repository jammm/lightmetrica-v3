--- conflicted
+++ resolved
@@ -3,12 +3,6 @@
 import os
 import numpy as np
 
-<<<<<<< HEAD
-if 'LM_DEBUG' in os.environ and os.environ['LM_DEBUG'] == '1':
-    from pylm_debug import *
-else:
-    from pylm import *
-=======
 try:
     # Import lightmetrica module on development.
     # sys.path is assumed to include module and binary directories.
@@ -16,8 +10,7 @@
 except:
     # Otherwise try to import from current directory
     from .pylm import *
->>>>>>> 181d6598
-
+    
 def pylm_component(name):
     """Decorator for registering a class to lightmetrica"""
     def pylm_component_(object):

--- conflicted
+++ resolved
@@ -11,17 +11,9 @@
 find_package(embree 3.0)
 if (embree_FOUND)
     # Create embree target
-<<<<<<< HEAD
-    if (WIN32)
-        add_library(embree INTERFACE)
-        target_link_libraries(embree INTERFACE "${EMBREE_LIBRARIES}")
-        target_include_directories(embree INTERFACE "${EMBREE_INCLUDE_DIRS}")
-    endif()
-=======
     add_library(embree_interface INTERFACE)
     target_link_libraries(embree_interface INTERFACE "${EMBREE_LIBRARIES}")
     target_include_directories(embree_interface INTERFACE "${EMBREE_INCLUDE_DIRS}")
->>>>>>> e527046a
 
     # Create plugin
     lm_add_plugin(
